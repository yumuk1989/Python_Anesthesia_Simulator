--- conflicted
+++ resolved
@@ -184,7 +184,6 @@
             self.lbm = 1.07 * self.weight - 148 * (self.weight / self.height) ** 2
 
         # Init PK models for all drugs
-<<<<<<< HEAD
         self.propo_pk = CompartmentModel(patient_characteristic, self.lbm, drug="Propofol",
                                          st=self.st, model=model_propo, random=random_PK)
 
@@ -193,34 +192,7 @@
 
         self.nore_pk = CompartmentModel(patient_characteristic, self.lbm, drug="Norepinephrine",
                                         st=self.st, model=model_nore, random=random_PK)
-=======
-        self.propo_pk = CompartmentModel(
-            patient_characteristic,
-            self.lbm,
-            drug="Propofol",
-            ts=self.ts,
-            model=model_propo,
-            random=random_PK
-        )
-
-        self.remi_pk = CompartmentModel(
-            patient_characteristic,
-            self.lbm,
-            drug="Remifentanil",
-            ts=self.ts,
-            model=model_remi,
-            random=random_PK
-        )
-
-        self.nore_pk = CompartmentModel(
-            patient_characteristic,
-            self.lbm,
-            drug="Norepinephrine",
-            ts=self.ts,
-            model=model_nore,
-            random=random_PK
-        )
->>>>>>> 117bbe59
+
 
         # Init PD model for BIS
         self.bis_pd = BIS_model(hill_model=model_bis, hill_param=hill_param, random=random_PD)
@@ -672,19 +644,12 @@
 
     def init_dataframe(self):
         r"""Initilize the dataframe variable with the following columns:
-<<<<<<< HEAD
-            - 'Time': Simulation time (s)
-            - 'BIS': Bispectral Index
-            - 'TOL': Tolerance level
-=======
-
             - 'Time': Simulation time (s)
             - 'BIS': Bispectral Index
             - 'TOL': Tolerance level
             - 'TPR': Total eripheral resistance (mmHg min/ mL) 
             - 'SV': Stroke volume (ml)
             - 'HR': Heart rate (beat/min)
->>>>>>> 117bbe59
             - 'MAP': Mean Arterial Pressure (mmHg)
             - 'CO': Cardiac Output (L/min)
             - 'u_propo': Propofol infusion rate (mg/s)
@@ -750,11 +715,7 @@
         ------------
         - At least one of `u_propo`, `u_remi`, or `u_nore` must be provided.
         - All input arrays (`u_propo`, `u_remi`, `u_nore`) must have the same length.
-<<<<<<< HEAD
           If any of them is not provided, it will be automatically filled with zeros to match the length of the others.
-=======
-            If any of them is not provided, the others will be automatically filled with zeros to match the length of the others.
->>>>>>> 117bbe59
         - The simulation duration is determined by the length of the input arrays.
 
         Returns
